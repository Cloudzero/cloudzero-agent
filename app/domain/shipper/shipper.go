--- conflicted
+++ resolved
@@ -84,19 +84,10 @@
 func (m *MetricShipper) Run() error {
 	// create the required directories for this application
 	if err := os.Mkdir(m.GetUploadedDir(), filePermissions); err != nil {
-<<<<<<< HEAD
-		log.Ctx(m.ctx).Err(err).Msg("failed to create the uploaded directory")
-		return ErrCreateDirectory
-	}
-	if err := os.Mkdir(m.GetReplayRequestDir(), filePermissions); err != nil {
-		log.Ctx(m.ctx).Err(err).Msg("failed to create the replay request directory")
-		return ErrCreateDirectory
-=======
 		return errors.Join(ErrCreateDirectory, fmt.Errorf("failed to create the uploaded directory: %w", err))
 	}
 	if err := os.Mkdir(m.GetReplayRequestDir(), filePermissions); err != nil {
 		return errors.Join(ErrCreateDirectory, fmt.Errorf("failed to create the replay request directory: %w", err))
->>>>>>> 46102e36
 	}
 
 	// Set up channel to listen for OS signals
@@ -193,12 +184,7 @@
 			lock.WithMaxRetry(lockMaxRetry), // 5 min wait
 		)
 		if err := l.Acquire(); err != nil {
-<<<<<<< HEAD
-			logger.Err(err).Msg("failed to acquire the lock file")
-			return ErrCreateLock
-=======
 			return errors.Join(ErrCreateLock, fmt.Errorf("failed to acquire the lock file: %w", err))
->>>>>>> 46102e36
 		}
 		defer func() {
 			if err := l.Release(); err != nil {
@@ -212,19 +198,8 @@
 		// Process new files in parallel
 		paths, err := m.store.GetFiles()
 		if err != nil {
-<<<<<<< HEAD
-			logger.Err(err).Msg("failed to list the new files")
-			return ErrFilesList
-=======
 			return errors.Join(ErrFilesList, fmt.Errorf("failed to list the new files: %w", err))
->>>>>>> 46102e36
-		}
-
-		if len(paths) == 0 {
-			logger.Debug().Msg("No files found to ship")
-			return nil
-		}
-
+		}
 		logger.Debug().Int("files", len(paths)).Msg("Found files to ship")
 		logger.Debug().Msg("Creating a list of metric files")
 
