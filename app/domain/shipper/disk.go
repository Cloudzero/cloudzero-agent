--- conflicted
+++ resolved
@@ -123,30 +123,15 @@
 		// read file counts
 		unsent, err := m.store.GetFiles()
 		if err != nil {
-<<<<<<< HEAD
-			logger.Err(err).Msg("failed to get the unsent files")
-			return ErrFilesList
+			return errors.Join(ErrFilesList, fmt.Errorf("failed to get the unsent files: %w", err))
 		}
 		sent, err := m.store.GetFiles(UploadedSubDirectory)
 		if err != nil {
-			logger.Err(err).Msg("failed to get the uploaded files")
-			return ErrFilesList
+			return errors.Join(ErrFilesList, fmt.Errorf("failed to get the uploaded files: %w", err))
 		}
 		rr, err := m.store.GetFiles(ReplaySubDirectory)
 		if err != nil {
-			logger.Err(err).Msg("failed to get the replay request files")
-			return ErrFilesList
-=======
-			return errors.Join(ErrFilesList, fmt.Errorf("failed to get the unsent files: %w", err))
-		}
-		sent, err := m.store.GetFiles(UploadedSubDirectory)
-		if err != nil {
-			return errors.Join(ErrFilesList, fmt.Errorf("failed to get the uploaded files: %w", err))
-		}
-		rr, err := m.store.GetFiles(ReplaySubDirectory)
-		if err != nil {
 			return errors.Join(ErrFilesList, fmt.Errorf("failed to get the replay request files: %w", err))
->>>>>>> b7dc5190
 		}
 
 		// set the file metrics
@@ -196,12 +181,7 @@
 			}
 			return nil
 		}); err != nil {
-<<<<<<< HEAD
-			logger.Err(err).Msg("failed to walk the uploaded filestore")
-			return ErrFilesList
-=======
 			return errors.Join(ErrFilesList, fmt.Errorf("failed to walk the uploaded filestore: %w", err))
->>>>>>> b7dc5190
 		}
 
 		if len(oldFiles) == 0 {
@@ -212,12 +192,7 @@
 		// delete all files
 		for _, file := range oldFiles {
 			if err := os.Remove(file); err != nil {
-<<<<<<< HEAD
-				logger.Err(err).Str("file", file).Msg("failed to delete a file during disk cleanup")
-				return ErrFileRemove
-=======
 				return errors.Join(ErrFileRemove, fmt.Errorf("failed to delete a file during disk cleanup: file=%s, err=%w", file, err))
->>>>>>> b7dc5190
 			}
 		}
 
@@ -243,12 +218,7 @@
 
 		entries, err := m.store.ListFiles(UploadedSubDirectory)
 		if err != nil {
-<<<<<<< HEAD
-			logger.Err(err).Msg("failed to list the uploaded files")
-			return ErrFilesList
-=======
 			return errors.Join(ErrFilesList, fmt.Errorf("failed to list the uploaded files: %w", err))
->>>>>>> b7dc5190
 		}
 
 		type fileData struct {
@@ -294,12 +264,7 @@
 		// remove all these files
 		for _, item := range toRemove {
 			if err := os.Remove(item); err != nil {
-<<<<<<< HEAD
-				logger.Err(err).Str("file", item).Msg("failed to remote the file during a file purge")
-				return ErrFileRemove
-=======
 				return errors.Join(ErrFileRemove, fmt.Errorf("failed to remove the file during a file purge: file=%s, err=%w", item, err))
->>>>>>> b7dc5190
 			}
 		}
 
