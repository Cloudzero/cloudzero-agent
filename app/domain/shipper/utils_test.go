// SPDX-FileCopyrightText: Copyright (c) 2016-2024, CloudZero, Inc. or its affiliates. All Rights Reserved.
// SPDX-License-Identifier: Apache-2.0

package shipper_test

import (
	"bytes"
	"context"
	"encoding/json"
	"fmt"
	"io"
	"net/http"
	"os"
	"path/filepath"
	"testing"
	"time"

	"github.com/andybalholm/brotli"
	config "github.com/cloudzero/cloudzero-agent/app/config/gator"
	"github.com/cloudzero/cloudzero-agent/app/domain/shipper"
	"github.com/cloudzero/cloudzero-agent/app/logging"
	"github.com/cloudzero/cloudzero-agent/app/storage/disk"
	"github.com/cloudzero/cloudzero-agent/app/types"
	"github.com/rs/zerolog"
	"github.com/stretchr/testify/mock"
	"github.com/stretchr/testify/require"
)

type MockAppendableFiles struct {
	mock.Mock
	baseDir string
}

func (m *MockAppendableFiles) GetFiles(paths ...string) ([]string, error) {
	args := m.Called(paths)
	return args.Get(0).([]string), args.Error(1)
}

func (m *MockAppendableFiles) ListFiles(paths ...string) ([]os.DirEntry, error) {
	args := m.Called(paths)
	return args.Get(0).([]os.DirEntry), args.Error(1)
}

func (m *MockAppendableFiles) Walk(loc string, process filepath.WalkFunc) error {
	args := m.Called(loc, process)

	// walk the specific location in the store
	if err := filepath.Walk(filepath.Join(m.baseDir, loc), process); err != nil {
		return fmt.Errorf("failed to walk the store: %w", err)
	}

	return args.Error(0)
}

func (m *MockAppendableFiles) Find(ctx context.Context, filterName string, filterExtension string) ([]string, error) {
	args := m.Called(ctx, filterName, filterExtension)
	// create a slice to hold the found files
	foundFiles := make([]string, 0)
	// walk the base directory and find files that match the filter
	err := filepath.Walk(m.baseDir, func(path string, info os.FileInfo, err error) error {
		if err != nil {
			return fmt.Errorf("failed to walk the store: %w", err)
		}
		if info.IsDir() {
			return nil // skip directories
		}
		if (filterName == "" || filepath.Base(path) == filterName) &&
			(filterExtension == "" || filepath.Ext(path) == filterExtension) {
			foundFiles = append(foundFiles, path)
		}
		return nil
	})
	if err != nil {
		return nil, fmt.Errorf("failed to find files in the store: %w", err)
	}
	return foundFiles, args.Error(0)
}

func (m *MockAppendableFiles) GetUsage(limit uint64, paths ...string) (*types.StoreUsage, error) {
	args := m.Called()
	return args.Get(0).(*types.StoreUsage), args.Error(1)
}

func (m *MockAppendableFiles) Raw() (any, error) {
	return nil, nil
}

// MockRoundTripper is a mock implementation of http.RoundTripper
type MockRoundTripper struct {
	status                 int
	mockResponseBody       any
	mockResponseBodyString string
	mockError              error
	headers                http.Header
}

func (m *MockRoundTripper) RoundTrip(req *http.Request) (*http.Response, error) {
	if m.mockResponseBodyString != "" {
		return &http.Response{
			StatusCode: m.status,
			Body:       io.NopCloser(bytes.NewBuffer([]byte(m.mockResponseBodyString))),
			Header:     m.headers,
		}, m.mockError
	} else {
		enc, err := json.Marshal(m.mockResponseBody)
		if err != nil {
			return nil, err
		}
		return &http.Response{
			StatusCode: m.status,
			Body:       io.NopCloser(bytes.NewBuffer(enc)),
			Header:     m.headers,
		}, m.mockError
	}
}

func getTmpDir(t *testing.T) string {
	// get a tmp dir
	tmpDir := t.TempDir()
	err := os.Mkdir(filepath.Join(tmpDir, shipper.UploadedSubDirectory), 0o777)
	require.NoError(t, err)
	err = os.Mkdir(filepath.Join(tmpDir, shipper.ReplaySubDirectory), 0o777)
	require.NoError(t, err)
	return tmpDir
}

func getMockSettings(mockURL, dir string) *config.Settings {
	cfg := &config.Settings{
		ClusterName:    "test-cluster",
		CloudAccountID: "test-account",
		Region:         "us-east-1",
		Logging: config.Logging{
			Level: "trace",
		},
		Cloudzero: config.Cloudzero{
			Host:           mockURL,
			SendTimeout:    time.Millisecond * 1000,
			HTTPMaxRetries: 2,
			HTTPMaxWait:    time.Second,
		},
		Database: config.Database{
			StoragePath: dir,
			PurgeRules: config.PurgeRules{
				MetricsOlderThan: time.Hour * 24 * 90,
				Lazy:             true,
				Percent:          20,
			},
			AvailableStorage: "10Gi",
		},
	}

	return cfg
}

func getMockSettingsIntegration(t *testing.T, dir, apiKey string) *config.Settings {
	// tmp file to write api key
	filePath := filepath.Join(dir, ".cz-api-key")
	err := os.WriteFile(filePath, []byte(apiKey), 0o644)
	require.NoError(t, err)

	// get the endpoint
	apiHost, exists := os.LookupEnv("CLOUDZERO_HOST")
	require.True(t, exists)

	// create the config
	cfg := &config.Settings{
		ClusterName:    "test-cluster",
		CloudAccountID: "test-account",
		Region:         "us-east-1",
		Logging: config.Logging{
			Level: "trace",
		},
		Cloudzero: config.Cloudzero{
			Host:        apiHost,
			SendTimeout: time.Second * 30,
			APIKeyPath:  filePath,
		},
		Database: config.Database{
			StoragePath: dir,
			PurgeRules: config.PurgeRules{
				MetricsOlderThan: time.Hour * 24 * 90,
				Lazy:             true,
				Percent:          20,
			},
			AvailableStorage: "10Gi",
		},
	}

	logger, err := logging.NewLogger(
		logging.WithLevel(cfg.Logging.Level),
	)
	require.NoError(t, err, "failed to get logger")
	zerolog.DefaultContextLogger = logger

	// validate the config
	err = cfg.SetAPIKey()
	require.NoError(t, err)
	err = cfg.SetRemoteUploadAPI()
	require.NoError(t, err)

	return cfg
}

func captureOutput(f func()) (string, string) {
	// save original
	oldOut := os.Stdout
	oldErr := os.Stderr

	// create out pipes
	rOut, wOut, _ := os.Pipe()
	rErr, wErr, _ := os.Pipe()

	// redirect stdout and stderr
	os.Stdout = wOut
	os.Stderr = wErr

	// fun the passed test func
	f()

	// restore
	os.Stdout = oldOut
	os.Stderr = oldErr

	// read output
	wOut.Close()
	wErr.Close()

	// write into buf
	var outBuf, errBuf bytes.Buffer
	io.Copy(&outBuf, rOut)
	io.Copy(&errBuf, rErr)

	return outBuf.String(), errBuf.String()
}

var testMetrics = []types.Metric{
	{
		ClusterName:    "test-cluster",
		CloudAccountID: "1234567890",
		MetricName:     "test-metric-1",
		NodeName:       "my-node",
		CreatedAt:      time.UnixMilli(1741116110190).UTC(),
		Value:          "I'm a value!",
		TimeStamp:      time.UnixMilli(1741116110190).UTC(),
		Labels: map[string]string{
			"foo": "bar",
		},
	},
	{
		ClusterName:    "test-cluster",
		CloudAccountID: "1234567890",
		MetricName:     "test-metric-2",
		NodeName:       "my-node",
		CreatedAt:      time.UnixMilli(1741116110190).UTC(),
		Value:          "I'm a value!",
		TimeStamp:      time.UnixMilli(1741116110190).UTC(),
		Labels: map[string]string{
			"foo": "bar",
		},
	},
	{
		ClusterName:    "test-cluster",
		CloudAccountID: "1234567890",
		MetricName:     "test-metric-3",
		NodeName:       "my-node",
		CreatedAt:      time.UnixMilli(1741116110190).UTC(),
		Value:          "I'm a value!",
		TimeStamp:      time.UnixMilli(1741116110190).UTC(),
		Labels: map[string]string{
			"foo": "bar",
		},
	},
}

func createTestFiles(t *testing.T, dir string, n int) []types.File {
	files := make([]types.File, 0)

	startFrom := time.Now().UTC().Add(-time.Second * 10)
	startThru := time.Now().UTC()

	for i := range n {
		// create a file location
<<<<<<< HEAD
		path := filepath.Join(dir, fmt.Sprintf("metrics_%d_%010d.json.br", now.UnixMilli(), i))
=======
		path := filepath.Join(dir, fmt.Sprintf("metrics_%d_%d.json.br", startFrom.UnixMilli()+int64(i), startThru.UnixMilli()+int64(i)))
>>>>>>> 8775c3e5
		file, err := os.Create(path)
		require.NoError(t, err, "failed to create file: %s", err)

		// compress the metrics
		jsonData, err := json.Marshal(testMetrics)
		require.NoError(t, err, "failed to encode the metrics as json")

		var compressedData bytes.Buffer
		func() {
			compressor := brotli.NewWriterLevel(&compressedData, 1)
			defer compressor.Close()

			_, err = compressor.Write(jsonData)
			require.NoError(t, err, "failed to write the json data through the brotli compressor")
		}()

		// write the data to the file
		_, err = file.Write(compressedData.Bytes())
		require.NoError(t, err, "failed to write the metrics to the file")

		f, err := disk.NewMetricFile(path)
		require.NoError(t, err, "failed to create metric file")
		files = append(files, f)
	}

	return files
}<|MERGE_RESOLUTION|>--- conflicted
+++ resolved
@@ -280,11 +280,7 @@
 
 	for i := range n {
 		// create a file location
-<<<<<<< HEAD
-		path := filepath.Join(dir, fmt.Sprintf("metrics_%d_%010d.json.br", now.UnixMilli(), i))
-=======
 		path := filepath.Join(dir, fmt.Sprintf("metrics_%d_%d.json.br", startFrom.UnixMilli()+int64(i), startThru.UnixMilli()+int64(i)))
->>>>>>> 8775c3e5
 		file, err := os.Create(path)
 		require.NoError(t, err, "failed to create file: %s", err)
 
