--- conflicted
+++ resolved
@@ -33,23 +33,13 @@
 
 		data, err := io.ReadAll(file)
 		if err != nil {
-<<<<<<< HEAD
-			logger.Err(err).Msg("failed to read the file")
-			return ErrEncodeBody
-=======
 			return errors.Join(ErrFileRead, fmt.Errorf("failed to read the file: %w", err))
->>>>>>> b7dc5190
 		}
 
 		// Create a new HTTP PUT request with the file as the body
 		req, err := http.NewRequestWithContext(ctx, "PUT", presignedURL, bytes.NewBuffer(data))
 		if err != nil {
-<<<<<<< HEAD
-			logger.Err(err).Msg("failed to create upload HTTP request")
-			return ErrHTTPUnknown
-=======
 			return errors.Join(ErrHTTPUnknown, fmt.Errorf("failed to create upload HTTP request: %w", err))
->>>>>>> b7dc5190
 		}
 
 		// Send the request
@@ -65,12 +55,7 @@
 			return nil
 		})
 		if err != nil {
-<<<<<<< HEAD
-			logger.Err(err).Msg("HTTP request failed")
-			return ErrHTTPRequestFailed
-=======
 			return errors.Join(ErrHTTPRequestFailed, fmt.Errorf("HTTP request failed: %w", err))
->>>>>>> b7dc5190
 		}
 
 		defer resp.Body.Close()
@@ -78,12 +63,7 @@
 		// Check for successful upload
 		if resp.StatusCode != http.StatusOK && resp.StatusCode != http.StatusCreated && resp.StatusCode != http.StatusNoContent {
 			bodyBytes, _ := io.ReadAll(resp.Body)
-<<<<<<< HEAD
-			logger.Error().Str("body", string(bodyBytes)).Int("statusCode", resp.StatusCode).Msg("unexpected upload status code")
-			return ErrHTTPUnknown
-=======
 			return errors.Join(ErrHTTPUnknown, fmt.Errorf("unexpected upload status code: statusCode=%d, body=%s", resp.StatusCode, string(bodyBytes)))
->>>>>>> b7dc5190
 		}
 
 		return nil
@@ -100,12 +80,7 @@
 		// create the uploaded dir if needed
 		uploadDir := m.GetUploadedDir()
 		if err := os.MkdirAll(uploadDir, filePermissions); err != nil {
-<<<<<<< HEAD
-			logger.Err(err).Msg("failed to create the upload directory")
-			return ErrCreateDirectory
-=======
 			return errors.Join(ErrCreateDirectory, fmt.Errorf("failed to create the upload directory: %w", err))
->>>>>>> b7dc5190
 		}
 
 		// if the filepath already contains the uploaded location,
