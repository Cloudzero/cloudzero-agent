package shipper_test

import (
	"context"
	"encoding/json"
	"fmt"
	"net/http"
	"os"
	"testing"

	"github.com/cloudzero/cloudzero-insights-controller/app/config"
	"github.com/cloudzero/cloudzero-insights-controller/app/domain/shipper"
	"github.com/stretchr/testify/require"
)

func TestShipper_ReplayRequestCreate(t *testing.T) {
	t.Parallel()
	referenceIDs := []string{"file1", "file2"}

	settings := &config.Settings{
		Cloudzero: config.Cloudzero{
			SendTimeout:  10,
			SendInterval: 1,
			Host:         "http://example.com",
		},
		Database: config.Database{
			StoragePath: t.TempDir(),
		},
	}
	metricShipper, err := shipper.NewMetricShipper(context.Background(), settings, nil)
	require.NoError(t, err)

	// save the request
<<<<<<< HEAD
	rr := &ReplayRequest{ReferenceIDs: referenceIDs}
	err = shipper.SaveReplayRequest(rr)
=======
	rr, err := metricShipper.SaveReplayRequest(referenceIDs)
>>>>>>> 514df70d
	require.NoError(t, err)
	require.NotNil(t, rr)

	// check the file actually exists
	t.Run("TestShipper_ReplayCreate_ReadFromDisk", func(t *testing.T) {
		// read from the saved directory
		data, err := os.ReadFile(rr.Filepath)
		require.NoError(t, err)

		// serialize
		rr2 := shipper.ReplayRequest{}
		err = json.Unmarshal(data, &rr2)
		require.NoError(t, err)

		// validate
		require.Equal(t, len(rr.ReferenceIDs), len(rr2.ReferenceIDs))
	})

	// ensure reading the active requests works
	t.Run("TestShipper_ReplayCreate_ReadActive", func(t *testing.T) {
		// get active requests
		requests, err := metricShipper.GetActiveReplayRequests()
		require.NoError(t, err)
		enc, _ := json.Marshal(requests)
		fmt.Println(string(enc))
		require.Equal(t, 1, len(requests))
		require.Equal(t, rr.Filepath, requests[0].Filepath)
	})
}

func TestShipper_ReplayRequestRun(t *testing.T) {
	// get a tmp dir
	tmpDir := t.TempDir()
	// create some test files
	files := createTestFiles(t, tmpDir, 5)

	// create the replay request reference ids
	refIDs := make([]string, len(files))
	for i, item := range files {
		refIDs[i] = item.ReferenceID
	}

	// Setup http response
	mockURL := "https://example.com/upload"

	// create the mock response body
	mockResponseBody := make(map[string]string)
	for _, item := range files {
		mockResponseBody[item.ReferenceID] = fmt.Sprintf("https://s3.amazonaws.com/bucket/%s?signature=abc123", item.ReferenceID)
	}

	mockRoundTripper := &MockRoundTripper{
		status:           http.StatusOK,
		mockResponseBody: mockResponseBody,
		mockError:        nil,
	}

	// create the settings
	settings := setupSettings(mockURL)
	settings.Database.StoragePath = tmpDir // use the tmp dir as the root storage dir

	// setup the database backend for the test
	mockFiles := &MockAppendableFiles{}
	mockFiles.On("GetMatching", "", refIDs).Return(refIDs, nil)
	mockFiles.On("GetMatching", settings.Database.StorageUploadSubpath, refIDs).Return([]string{}, nil)

	// create the shipper with the http override
	shipper, err := shipper.NewMetricShipper(context.Background(), settings, mockFiles)
	require.NoError(t, err)
	shipper.HTTPClient.Transport = mockRoundTripper

	// save the replay request
	err = shipper.SaveReplayRequest(&ReplayRequest{ReferenceIDs: refIDs})
	require.NoError(t, err)

	// ensure the replay request can be found
	requests, err := shipper.GetActiveReplayRequests()
	require.NoError(t, err)
	require.NotEmpty(t, requests)

	// process the active replay requests
	err = shipper.ProcessReplayRequests()
	require.NoError(t, err)

	// ensure files got uploaded
	base, err := os.ReadDir(shipper.GetBaseDir())
	require.NoError(t, err)
	uploaded, err := os.ReadDir(shipper.GetUploadedDir())
	require.NoError(t, err)
	require.Equal(t, 2, len(base))
	require.Equal(t, 5, len(uploaded))

	// validate replay request was deleted
	replays, err := os.ReadDir(shipper.GetReplayRequestDir())
	require.NoError(t, err)
	require.Empty(t, replays)
<<<<<<< HEAD
=======
}

func createTestFiles(t *testing.T, dir string, n int) []*shipper.MetricFile {
	// create some test files to simulate resource tracking
	files := make([]*shipper.MetricFile, 0, n)
	for i := range n {
		tempFile, err := os.CreateTemp(dir, fmt.Sprintf("file-%d.json.br", i))
		require.NoError(t, err)

		_, err = tempFile.Write(compressedTestMetrics())
		require.NoError(t, err)

		file, err := shipper.NewMetricFile(tempFile.Name())
		require.NoError(t, err)

		files = append(files, file)
	}
	return files
>>>>>>> 514df70d
}<|MERGE_RESOLUTION|>--- conflicted
+++ resolved
@@ -31,12 +31,8 @@
 	require.NoError(t, err)
 
 	// save the request
-<<<<<<< HEAD
 	rr := &ReplayRequest{ReferenceIDs: referenceIDs}
 	err = shipper.SaveReplayRequest(rr)
-=======
-	rr, err := metricShipper.SaveReplayRequest(referenceIDs)
->>>>>>> 514df70d
 	require.NoError(t, err)
 	require.NotNil(t, rr)
 
@@ -133,25 +129,4 @@
 	replays, err := os.ReadDir(shipper.GetReplayRequestDir())
 	require.NoError(t, err)
 	require.Empty(t, replays)
-<<<<<<< HEAD
-=======
-}
-
-func createTestFiles(t *testing.T, dir string, n int) []*shipper.MetricFile {
-	// create some test files to simulate resource tracking
-	files := make([]*shipper.MetricFile, 0, n)
-	for i := range n {
-		tempFile, err := os.CreateTemp(dir, fmt.Sprintf("file-%d.json.br", i))
-		require.NoError(t, err)
-
-		_, err = tempFile.Write(compressedTestMetrics())
-		require.NoError(t, err)
-
-		file, err := shipper.NewMetricFile(tempFile.Name())
-		require.NoError(t, err)
-
-		files = append(files, file)
-	}
-	return files
->>>>>>> 514df70d
 }