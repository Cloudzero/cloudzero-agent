// SPDX-FileCopyrightText: Copyright (c) 2016-2024, CloudZero, Inc. or its affiliates. All Rights Reserved.
// SPDX-License-Identifier: Apache-2.0

// Package smoke provides smoke tests.
package smoke

import (
	"bytes"
	"context"
	"encoding/json"
	"fmt"
	"os"
	"path/filepath"
	"sync"
	"testing"
	"time"

	"github.com/andybalholm/brotli"
	config "github.com/cloudzero/cloudzero-agent/app/config/gator"
	"github.com/cloudzero/cloudzero-agent/app/storage/disk"
	"github.com/cloudzero/cloudzero-agent/app/types"
	"github.com/google/uuid"
	"github.com/stretchr/testify/require"
	"github.com/testcontainers/testcontainers-go"
	"github.com/testcontainers/testcontainers-go/network"
	"gopkg.in/yaml.v2"
)

type stdoutLogConsumer struct{}

// Accept prints the log to stdout
func (lc *stdoutLogConsumer) Accept(l testcontainers.Log) {
	fmt.Print(string(l.Content))
}

type testContextOption func(t *testContext)

// gives access to a pointer of the settings to edit any before they are
// passed into the container as a file on disk
func withConfigOverride(override func(settings *config.Settings)) testContextOption {
	return func(t *testContext) {
		override(t.cfg)
	}
}

func withUploadDelayMs(delayMs string) testContextOption {
	return func(t *testContext) {
		t.uploadDelayMs = delayMs
	}
}

type testContext struct {
	*testing.T
	ctx context.Context
	mu  sync.Mutex

	// config
	cfg             *config.Settings
	remoteWritePort string // for mock remote write

	// directory information
	tmpDir       string // the root dir created with t.TempDir()
	apiKey       string // actual api key since the validate function is not run on the config
	apiKeyFile   string // location of the api key file
	configFile   string // location of the config file
	dataLocation string // location of actively running data for the collector/shipper

	// container names for docker networking
	collectorName   string
	shipperName     string
	s3instanceName  string
	remotewriteName string
	controllerName  string

	// internal docker state
	network     *testcontainers.DockerNetwork
	collector   *testcontainers.Container
	shipper     *testcontainers.Container
	s3instance  *testcontainers.Container
	remotewrite *testcontainers.Container
	controller  *testcontainers.Container

	// mock paramters
	uploadDelayMs        string
	replayRequestPayload string
	errorOnUpload        string
}

func newTestContext(t *testing.T, opts ...testContextOption) *testContext {
	// create the temp dir structure
	tmpDir := t.TempDir()

	// create an api key file
	apiKey, exists := os.LookupEnv("CLOUDZERO_DEV_API_KEY")
	if !exists {
		apiKey = "ak-test"
	}

	remoteWritePort := "8081"
	remoteWriteEndpoint, exists := os.LookupEnv("CLOUDZERO_HOST")
	if !exists {
		remoteWriteEndpoint = "mock-host:8081"
	}

	// write the api key file
	apiKeyFile := filepath.Join(tmpDir, ".api-key")
	err := os.WriteFile(apiKeyFile, []byte(apiKey), 0o777)
	require.NoError(t, err, "failed to write the api key file")

	// create the shared data directory
	dataLocation, err := os.MkdirTemp(tmpDir, "data-*")
	require.NoError(t, err, "failed to create the data location")

	// create the config
	cfg := config.Settings{
		CloudAccountID: "test-account-id",
		Region:         "us-east-1",
		ClusterName:    "smoke-test-cluster",
		Logging:        config.Logging{Level: "debug"},
		Database: config.Database{
			StoragePath: dataLocation,
			PurgeRules: config.PurgeRules{
				MetricsOlderThan: time.Hour * 24 * 90,
				Lazy:             true,
				Percent:          20,
			},
			AvailableStorage: "",
		},
		Cloudzero: config.Cloudzero{
			APIKeyPath:   apiKeyFile,
			Host:         remoteWriteEndpoint,
			SendTimeout:  time.Second * 30,
			SendInterval: time.Duration(10) * time.Minute,
		},
	}

	// marshal into yaml
	modifiedConfig, err := yaml.Marshal(&cfg)
	require.NoError(t, err, "failed to marshal the config file")

	// write the config file
	configFile := filepath.Join(tmpDir, "config.yaml")
	err = os.WriteFile(configFile, modifiedConfig, 0o777)
	require.NoError(t, err, "failed to write the modified config file")
	require.NoError(t, err, "failed to read copied config file")

	// create the testing object
	tx := &testContext{
		T:               t,
		ctx:             context.Background(), // in go 1.24 use t.Context()
		cfg:             &cfg,
		configFile:      configFile,
		remoteWritePort: remoteWritePort,
		tmpDir:          tmpDir,
		apiKey:          apiKey,
		apiKeyFile:      apiKeyFile,
		dataLocation:    dataLocation,
		collectorName:   uuid.NewString(),
		shipperName:     uuid.NewString(),
		s3instanceName:  uuid.NewString(),
		remotewriteName: uuid.NewString(),
		controllerName:  uuid.NewString(),
	}

	// run the options
	for _, opt := range opts {
		opt(tx)
	}

	if tx.uploadDelayMs == "" {
		tx.uploadDelayMs = "0"
	}

	return tx
}

// Sets the setting as modified by the function and writes the config file
func (t *testContext) SetSettings(f func(settings *config.Settings) error) {
	err := f(t.cfg)
	require.NoError(t, err, "failed to write the new config")

	// marshal into yaml
	modifiedConfig, err := yaml.Marshal(t.cfg)
	require.NoError(t, err, "failed to marshal the config file")

	// write the config file
	err = os.WriteFile(t.configFile, modifiedConfig, 0o777)
	require.NoError(t, err, "failed to write the modified config file")
}

// Wrap tests in this to inject `testContext` into them
func runTest(t *testing.T, test func(t *testContext), opts ...testContextOption) {
	tx := newTestContext(t, opts...)
	t.Cleanup(tx.Clean)
	defer tx.Clean()
	test(tx)
}

func (t *testContext) Clean() {
	t.mu.Lock()
	defer t.mu.Unlock()
	if t.collector != nil {
		(*t.collector).Terminate(t.ctx)
	}
	if t.shipper != nil {
		(*t.shipper).Terminate(t.ctx)
	}
	if t.remotewrite != nil {
		(*t.remotewrite).Terminate(t.ctx)
	}
	if t.s3instance != nil {
		(*t.s3instance).Terminate(t.ctx)
	}
	if t.network != nil {
		t.network.Remove(t.ctx)
	}
}

// writes valid metric files to the shared data path `t.dataLocation`
// returns a list of file names
// In addition, you can pass an optional list of `paths` that will place the
// file in a location constructed as `filepath.Join(root, paths..., filename)`
func (t *testContext) WriteTestMetrics(numFiles int, numMetrics int, paths ...string) []string {
	names := make([]string, 0)
	for i := range numFiles {
		startFrom := time.Now().UTC().Add(-time.Second * 10)
		startThru := time.Now().UTC()

		// create a file location
		var filename string
		if i%2 == 0 {
<<<<<<< HEAD
			filename = fmt.Sprintf("%s_%d_%010d.json.br", disk.CostContentIdentifier, now.UnixMilli(), i)
		} else {
			filename = fmt.Sprintf("%s_%d_%010d.json.br", disk.ObservabilityContentIdentifier, now.UnixMilli(), i)
=======
			filename = fmt.Sprintf("%s_%d_%d.json.br", disk.CostContentIdentifier, startFrom.UnixMilli()+int64(i), startThru.UnixMilli()+int64(i))
		} else {
			filename = fmt.Sprintf("%s_%d_%d.json.br", disk.ObservabilityContentIdentifier, startFrom.UnixMilli()+int64(i), startThru.UnixMilli()+int64(i))
>>>>>>> 8775c3e5
		}

		// parse the filepath and create the location
		fp := filepath.Join(paths...)
		fp = filepath.Join(t.dataLocation, fp)
		err := os.MkdirAll(fp, 0o777)
		require.NoError(t, err, "failed to create the location")

		// create the file
		file, err := os.Create(filepath.Join(fp, filename))
		require.NoError(t, err, "failed to create file: %s", err)

		// create the metrics array
		metrics := make([]*types.Metric, numMetrics)
		for j := range numMetrics {
			metrics[j] = &types.Metric{
				ClusterName:    t.cfg.ClusterName,
				CloudAccountID: t.cfg.CloudAccountID,
				MetricName:     fmt.Sprintf("test-metric-%d", j),
				NodeName:       "test-node",
				CreatedAt:      startThru,
				Value:          "I'm a value!",
				TimeStamp:      startThru,
				Labels: map[string]string{
					"foo": "bar",
				},
			}
		}

		// compress the metrics
		jsonData, err := json.Marshal(metrics)
		require.NoError(t, err, "failed to encode the metrics as json")

		var compressedData bytes.Buffer
		func() {
			compressor := brotli.NewWriterLevel(&compressedData, 1)
			defer compressor.Close()

			_, err = compressor.Write(jsonData)
			require.NoError(t, err, "failed to write the json data through the brotli compressor")
		}()

		// write the data to the file
		_, err = file.Write(compressedData.Bytes())
		require.NoError(t, err, "failed to write the metrics to the file")
		names = append(names, filename)
	}

	return names
}

func (t *testContext) CreateNetwork() *testcontainers.DockerNetwork {
	t.mu.Lock()
	defer t.mu.Unlock()

	if t.network == nil {
		network, err := network.New(
			t.ctx,
			network.WithAttachable(),
		)
		require.NoError(t, err, "failed to create network")
		t.network = network
	}

	return t.network
}<|MERGE_RESOLUTION|>--- conflicted
+++ resolved
@@ -229,15 +229,9 @@
 		// create a file location
 		var filename string
 		if i%2 == 0 {
-<<<<<<< HEAD
-			filename = fmt.Sprintf("%s_%d_%010d.json.br", disk.CostContentIdentifier, now.UnixMilli(), i)
-		} else {
-			filename = fmt.Sprintf("%s_%d_%010d.json.br", disk.ObservabilityContentIdentifier, now.UnixMilli(), i)
-=======
 			filename = fmt.Sprintf("%s_%d_%d.json.br", disk.CostContentIdentifier, startFrom.UnixMilli()+int64(i), startThru.UnixMilli()+int64(i))
 		} else {
 			filename = fmt.Sprintf("%s_%d_%d.json.br", disk.ObservabilityContentIdentifier, startFrom.UnixMilli()+int64(i), startThru.UnixMilli()+int64(i))
->>>>>>> 8775c3e5
 		}
 
 		// parse the filepath and create the location
