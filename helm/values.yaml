# -- CloudZero host to send metrics to.
host: api.cloudzero.com
# -- Account ID of the account the cluster is running in. This must be a string - even if it is a number in your system.
cloudAccountId: null
# -- Name of the clusters.
clusterName: null
# -- Region the cluster is running in.
region: null

# -- CloudZero API key. Required if existingSecretName is null.
apiKey: null
# -- If set, the agent will use the API key in this Secret to authenticate with CloudZero.
existingSecretName: null

# Agent largely contains top-level settings which are often shared by multiple
# components within this chart, or used as defaults in case values are not
# explicitly set per-component.
defaults:
  # Federated mode deploys the agent as a DaemonSet, with each node in the
  # cluster running its own metrics collector.
  federation:
    # Whether to enable federated mode.
    enabled: false

  # The default image settings which will be fallen back on for all components.
  #
  # Note that all image values (including repository, tag, etc.) are valid here,
  # though for the most part they are overridden by the component-specific
  # settings anyways.
  image:
    pullPolicy: IfNotPresent
    pullSecrets:
  # If set, these DNS settings will be attached to resources which support it.
  dns:
    # DNS policy to use on all pods.
    #
    # Valid values include:
    #
    # - "Default"
    # - "ClusterFirst"
    # - "ClusterFirstWithHostNet"
    # - "None"
    #
    # Somewhat counterintuitively, "Default" is not actually the default,
    # "ClusterFirst" is.
    #
    # For details, see the Kubernetes documentation:
    # https://kubernetes.io/docs/concepts/services-networking/dns-pod-service/#pod-s-dns-policy
    #
    # Note that if you set this, you'll likely also want to set kubeStateMetrics.dnsPolicy
    # to the same value.
    policy:
    # DNS configuration to use on all pods.
    #
    # There are currently three properties which can be specified: nameservers,
    # searches, and options.
    #
    # For details, see the Kubernetes documentation:
    # https://kubernetes.io/docs/concepts/services-networking/dns-pod-service/#pod-dns-config
    #
    # Note that if you set this, you'll likely also want to set kubeStateMetrics.dnsConfig
    # to the same value.
    config: {}
  # Labels to be added to all resources.
  #
  # Labels are organized as key/value pairs. For example, if you wanted to set a
  # my.org/team label to the value "superstars":
  #
  #   labels:
  #     my.org/team: superstars
  #
  # Note that this chart will unconditionally add the following labels:
  #
  #  - app.kubernetes.io/version
  #  - helm.sh/chart
  #  - app.kubernetes.io/managed-by
  #  - app.kubernetes.io/part-of
  #
  # Additionally, certain components will add additional labels. Any labels
  # specified here will be *in addition* to the labels added automatically, not
  # instead of them.
  #
  # For more information, see the Kubernetes documentation:
  # https://kubernetes.io/docs/concepts/overview/working-with-objects/labels/
  #
  # You may also be interested in this list of well-known labels:
  # https://kubernetes.io/docs/reference/labels-annotations-taints/
  #
  # Note that if you set this, you'll likely also want to set
  # kubeStateMetrics.customLabels.
  labels: {}
  # Annotations to be added to all resources.
  #
  # Similar to labels, annotations are organized as key/value pairs, and
  # annotations specified here will be merged into any annotations added
  # automatically by the chart.
  #
  # For more information, see the Kubernetes documentation:
  # https://kubernetes.io/docs/concepts/overview/working-with-objects/annotations/
  #
  # Note that if you set this, you'll likely also want to set
  # kubeStateMetrics.annotations.
  annotations: {}
  # Affinity settings to be added to all resources.
  #
  # Affinity settings are used to control the scheduling of pods. For more
  # information, see the Kubernetes documentation:
  # https://kubernetes.io/docs/concepts/configuration/assign-pod-node/#affinity-and-anti-affinity
  #
  # Note that if you set this, you'll likely also want to set
  # kubeStateMetrics.affinity.
  affinity: {}
  # Tolerations to be added to all resources.
  #
  # Tolerations are used to control the scheduling of pods. For more
  # information, see the Kubernetes documentation:
  # https://kubernetes.io/docs/concepts/scheduling-eviction/taint-and-toleration/
  #
  # Note that if you set this, you'll likely also want to set
  # kubeStateMetrics.tolerations.
  tolerations: []
  # Node Selector to be added to all resources.
  #
  # Node Selector is used to control the scheduling of pods. For more
  # information, see the Kubernetes documentation:
  # https://kubernetes.io/docs/concepts/scheduling-eviction/assign-pod-node/#nodeselector
  #
  # Note that if you set this, you'll likely also want to set
  # kubeStateMetrics.nodeSelector.
  nodeSelector: {}
  # Pod Disruption Budget to be added to all resources.
  #
  # For information about PDBs, see the Kubernetes documentation:
  # https://kubernetes.io/docs/concepts/workloads/pods/disruptions/
  #
  # Note that if you set this, you'll likely also want to set
  # kubeStateMetrics.podDisruptionBudget.
  podDisruptionBudget:
    minAvailable: 1
    maxUnavailable:
  # If set, this priority class name will be used for all deployments and jobs.
  #
  # Note that, if used, you will need to create the PriorityClass resource
  # yourself; this chart is only capable of referencing an existing priority
  # class, not creating one from whole cloth.
  #
  # For more information, see the Kubernetes documentation:
  # https://kubernetes.io/docs/concepts/scheduling-eviction/pod-priority-preemption/
  #
  # Note that if you set this, you'll likely also want to set
  # kubeStateMetrics.priorityClassName.
  priorityClassName:

# Component-specific configuration settings.
components:
  # The agent here refers to the CloudZero Agent, which is the component that
  # collects metrics from the cluster and sends them to the aggregator.
  agent:
    # This is the image which contains most of the code that makes this chart
    # work. Since 1.1, CloudZero uses a single container image, with multiple
    # executables, to provide CloudZero functionality.
    image:
      repository: ghcr.io/cloudzero/cloudzero-agent/cloudzero-agent
      tag: 1.1.2  # <- Software release corresponding to this chart version.
    podDisruptionBudget:
      minAvailable:
      maxUnavailable:

  # kubectl contains details about where to find the kubectl image.  This chart
  # uses the kubectl image as part of the job to initialize certificates.
  kubectl:
    image:
      repository: docker.io/bitnami/kubectl
      tag: "1.32.0"

  # prometheus contains details about where to find the Prometheus image.
  # Prometheus is critical to the functionality of this chart, and is used to
  # scrape metrics.
  prometheus:
    image:
      repository: quay.io/prometheus/prometheus
      tag:  # This will fall back on .Chart.AppVersion if not set.

  # prometheusReloader contains details about where to find the Prometheus
  # reloader image.
  #
  # prometheus-config-reloader will watch the Prometheus configuration for
  # changes and restart the Prometheus pod as necessary.
  prometheusReloader:
    image:
      repository: quay.io/prometheus-operator/prometheus-config-reloader
      tag: "v0.82.0"

  # Settings for the aggregator component. This is the piece which accepts
  # metrics from the agent, webhook, etc., and sends them to the CloudZero API
  # after some processing.
  aggregator:
    replicas: 3
    podDisruptionBudget:
      minAvailable:
      maxUnavailable:
    tolerations: []
    annotations: {}

  # Settings for the webhook server.
  webhookServer:
    replicas: 3
    podDisruptionBudget:
      minAvailable:
      maxUnavailable:

# Due to limitations of Helm, we are unfortunately not able to automatically configure the
# kube-state-metrics subchart using the configuration above, and instead need to configure
# it here, often duplicating things.
#
# For full documentation on configuring this subchart, see:
# https://github.com/prometheus-community/helm-charts/tree/main/charts/kube-state-metrics
# Specifically, the values.yaml file in that repository:
# https://github.com/prometheus-community/helm-charts/blob/main/charts/kube-state-metrics/values.yaml
kubeStateMetrics:
  enabled: true
  affinity: {}
  tolerations: []
  customLabels: {}
  dnsPolicy: ClusterFirst
  dnsConfig: {}
  annotations: {}
  podAnnotations: {}
  nodeSelector: {}
  podDisruptionBudget:
    minAvailable: 1
  image:
    registry: registry.k8s.io
    repository: kube-state-metrics/kube-state-metrics
    tag: "v2.10.1"
    sha:
    pullPolicy: IfNotPresent
  imagePullSecrets: []
  nameOverride: "cloudzero-state-metrics"
  # Disable CloudZero KSM as a Scrape Target since the service endpoint is
  # explicitly defined by the Validators config file.
  prometheusScrape: false
  # Set a default port other than 8080 to avoid collisions with any existing KSM
  # services.
  service:
    port: 8080

#######################################################################################
#######################################################################################
####                                                                               ####
####  Values below this point are not considered API stable. Use at your own risk. ####
####  If you do require them for some reason, please let us know so we can work on ####
####  covering your use case in the stable section.                                ####
####                                                                               ####
#######################################################################################
#######################################################################################

prometheusConfig:
  configMapNameOverride: ""
  configMapAnnotations: {}
  configOverride: ""
  globalScrapeInterval: 60s
  scrapeJobs:
    # -- Enables the kube-state-metrics scrape job.
    kubeStateMetrics:
      enabled: true
      # Scrape interval for kubeStateMetrics job
      scrapeInterval: 60s
    # -- Enables the cadvisor scrape job.
    cadvisor:
      enabled: true
      # Scrape interval for nodesCadvisor job
      scrapeInterval: 60s
    # -- Enables the prometheus scrape job.
    prometheus:
      enabled: true
      # Scrape interval for prometheus job
      scrapeInterval: 120s
    aggregator:
      enabled: true
      # Scrape interval for aggregator job
      scrapeInterval: 120s
    # -- Any items added to this list will be added to the Prometheus scrape configuration.
    additionalScrapeJobs: []

# General server settings that apply to both the prometheus agent server and the webhook server
serverConfig:
  # -- The agent will use this file path on the container filesystem to get the CZ API key.
  containerSecretFilePath: /etc/config/secrets/
  # -- The agent will look for a file with this name to get the CZ API key.
  containerSecretFileName: value

# -- The following settings are for the init-backfill-job, which is used to backfill data from the cluster to CloudZero.
initBackfillJob:
  annotations: {}
  tolerations: []
  # -- By default, all image settings use those set in insightsController.server. Optionally use the below to override. This should not be common.
  # imagePullSecrets: []
  image:
    repository:
    tag:
    digest:
    pullPolicy:
  enabled: true

# -- This is a deprecated field that is replaced by initBackfillJob. However, the fields are identical, and initScrapeJob can still be used to configure the backFill/scrape Job.
# initScrapeJob:
# -- By default, all image settings use those set in insightsController.server. Optionally use the below to override. This should not be common.
# imagePullSecrets: []
# image:
#   repository:
#   tag:
#   pullPolicy:

initCertJob:
  enabled: true
  # -- Defaults to the same setting as the insightsController.server if set, otherwise left empty.
  # imagePullSecrets: []
  annotations: {}
  tolerations: []
  image:
    repository:
    pullPolicy:
    digest:
    tag:
  rbac:
    create: true
    serviceAccountName: ""
    clusterRoleName: ""
    clusterRoleBindingName: ""

  # -- Overriding static scrape target address for an existing KSM.
  # -- Set to service <service-name>.<namespace>.svc.cluster.local:port if built-in is disabled (enable=false above)
  # targetOverride: kube-state-metrics.monitors.svc.cluster.local:8080
  # -- If targetOverride is set and kubeStateMetrics.enabled is true, it is likely that fullnameOverride below must be set as well.
  # -- This should not be a common configuration
  # fullnameOverride: "kube-state-metrics"

# -- Annotations to be added to the Secret, if the chart is configured to create one
secretAnnotations: {}
imagePullSecrets: []

# environment validator image allows for CI to use a different image in testing
validator:
  serviceEndpoints:
    kubeStateMetrics:
  # -- Flag to skip validator failure if unable to connect to the CloudZero API.
  name: env-validator
  image:
    repository:
    tag:
    digest:
    pullPolicy:
    pullSecrets:

server:
  name: server
  # Container image configuration for the server.
  #
  # Deprecated. Please use components.agent.image instead.
  image:
    repository:
    tag:
    digest:
    pullPolicy:
  # Node selector configuration for the server pods.
  #
  # See the Kubernetes documentation for details:
  # https://kubernetes.io/docs/tasks/configure-pod-container/assign-pods-nodes/
  nodeSelector: {}
  # Resource requirements and limits for the server.
  #
  # For details, see the Kubernetes documentation on resource management:
  # https://kubernetes.io/docs/concepts/configuration/manage-resources-containers/
  resources:
    requests:
      memory: 512Mi
      cpu: 250m
    limits:
      memory: 1024Mi
  # Annotations to add to the server Deployment.
  deploymentAnnotations: {}
  # Annotations to add to the server pods.
  podAnnotations: {}
  # Whether the server is running in agent mode.
  agentMode: true
  # Command-line arguments to pass to the server.
  args:
    - --config.file=/etc/config/prometheus/configmaps/prometheus.yml
    - --web.enable-lifecycle
    - --web.console.libraries=/etc/prometheus/console_libraries
    - --web.console.templates=/etc/prometheus/consoles
  logging:
    level:
  # Configuration for persistent storage.
  persistentVolume:
    existingClaim: ""
    enabled: false
    mountPath: /data
    subPath: ""
    storageClass: ""
    size: 8Gi
    accessModes:
      - ReadWriteOnce
    # Annotations to add to the PersistentVolumeClaim.
    annotations: {}
  # --Limit the size to 8Gi to lower impact on the cluster, and to provide a reasonable backup for the WAL
  emptyDir:
    sizeLimit: 8Gi
  # Affinity rules
  #
  # See the Kubernetes documentation for details:
  # https://kubernetes.io/docs/concepts/configuration/assign-pod-node/#affinity-and-anti-affinity
  affinity: {}
  # Tolerations configuration for the aggregator pods.
  #
  # See the Kubernetes documentation for details:
  # https://kubernetes.io/docs/concepts/configuration/taint-and-toleration/
  tolerations: []
  # Topology spread constraints for pod scheduling
  topologySpreadConstraints: []
  # Termination grace period in seconds
  terminationGracePeriodSeconds: 300
  # Readiness probe configuration
  readinessProbe:
    initialDelaySeconds: 30
    periodSeconds: 5
    timeoutSeconds: 4
    failureThreshold: 3
    successThreshold: 1
  # Liveness probe configuration
  livenessProbe:
    initialDelaySeconds: 30
    periodSeconds: 15
    timeoutSeconds: 10
    failureThreshold: 3
    successThreshold: 1

# Configuration for the webhook server (née Insights Controller), which collects
# and processes Kubernetes resource metadata for cost attribution and analysis.
insightsController:
  # Whether to enable the insights controller.
  #
  # It is strongly recommended that this feature be enabled as it provides
  # important functionality.
  enabled: true
  # Configuration for collecting labels from Kubernetes resources.
  labels:
    # Whether to enable collection of specific labels for cost attribution
    # dimensions.
    #
    # It is strongly recommended that this feature be enabled as it provides
    # important functionality.
    enabled: true
    # List of Go-style regular expressions used to filter desired labels.
    #
    # Caution: The CloudZero system has a limit of 300 labels and annotations,
    # so it is advisable to provide a specific list of required labels rather
    # than a wildcard.
    patterns:
      - "app.kubernetes.io/component"
    # Specify which resources to collect labels from.
    resources:
      # Whether to collect labels from CronJobs.
      cronjobs: false
      # Whether to collect labels from DaemonSets.
      daemonsets: false
      # Whether to collect labels from Deployments.
      deployments: false
      # Whether to collect labels from Jobs.
      jobs: false
      # Whether to collect labels from Namespaces.
      namespaces: true
      # Whether to collect labels from Nodes.
      nodes: false
      # Whether to collect labels from Pods.
      pods: true
      # Whether to collect labels from StatefulSets.
      statefulsets: false
  # Configuration for collecting annotations from Kubernetes resources.
  annotations:
    # Whether to enable collection of annotations for cost attribution dimensions.
    enabled: false
    # List of Go-style regular expressions used to filter desired annotations.
    # Caution: The CloudZero system has a limit of 300 labels and annotations,
    # so it is advisable to provide a specific list of required annotations rather than a wildcard.
    patterns:
      - ".*"  # Use regex patterns to specify which annotations to collect. ".*" collects all annotations.
    # Specify which resources to collect annotations from.
    resources:
      # Whether to collect annotations from CronJobs.
      cronjobs: false
      # Whether to collect annotations from DaemonSets.
      daemonsets: false
      # Whether to collect annotations from Deployments.
      deployments: false
      # Whether to collect annotations from Jobs.
      jobs: false
      # Whether to collect annotations from Namespaces.
      namespaces: true
      # Whether to collect annotations from Nodes.
      nodes: false
      # Whether to collect annotations from Pods.
      pods: true
      # Whether to collect annotations from StatefulSets.
      statefulsets: false
  # Configuration for TLS certificates used by the insights controller.
  tls:
    # Whether to enable TLS certificate management.
    enabled: true
    # TLS certificate in PEM format. If empty, a certificate will be generated.
    crt: ""
    # TLS private key in PEM format. If empty, a key will be generated.
    key: ""
    # Configuration for the TLS certificate Secret.
    secret:
      # Whether to create a Secret to store the TLS certificate and key.
      create: true
      # Name of the Secret to create. If empty, a name will be generated.
      name: ""
    # Path where the TLS certificate and key will be mounted in the container.
    mountPath: /etc/certs
    # CA bundle for validating admission webhook requests. If empty, the default
    # self-signed certificate will be used.
    caBundle: ""
    # Whether to use cert-manager for certificate management. If disabled, a
    # self-signed certificate will be used.
    useCertManager: false
  # Configuration for the webhook server component.
  server:
    # Name of the webhook server component.
    name: webhook-server
    # Number of replicas to run for the webhook server.
    replicaCount:
    # Container image configuration for the webhook server.
    #
    # Deprecated. Please use components.webhookServer.image instead.
    image:
      repository:
      tag:
      pullPolicy:
    # Port that the webhook server listens on.
    port: 8443
    # Timeout for reading HTTP requests.
    #
    # This is formatted as a Go duration string; see
    # https://pkg.go.dev/time#ParseDuration for details.
    read_timeout: 10s
    # Timeout for writing HTTP responses.
    #
    # This is formatted as a Go duration string; see
    # https://pkg.go.dev/time#ParseDuration for details.
    write_timeout: 10s
    # Timeout for sending data to clients.
    #
    # This is formatted as a Go duration string; see
    # https://pkg.go.dev/time#ParseDuration for details.
    send_timeout: 1m
    # Interval between sending data to clients.
    #
    # This is formatted as a Go duration string; see
    # https://pkg.go.dev/time#ParseDuration for details.
    send_interval: 1m
    # Timeout for idle connections.
    #
    # This is formatted as a Go duration string; see
    # https://pkg.go.dev/time#ParseDuration for details.
    idle_timeout: 120s
    # Configuration for logging in the webhook server.
    logging:
      # Logging level for the webhook server.
      level: info
    # Configuration for the health check endpoint.
    healthCheck:
      # Whether to enable the health check endpoint.
      enabled: true
      # Path for the health check endpoint.
      path: /healthz
      # Port for the health check endpoint.
      port: 8443
      # Initial delay before starting health checks.
      initialDelaySeconds: 15
      # Interval between health checks.
      periodSeconds: 20
      # Timeout for health check requests.
      timeoutSeconds: 3
      # Number of successful checks required to mark as healthy.
      successThreshold: 1
      # Number of failed checks before marking as unhealthy.
      failureThreshold: 5
    # Node selector configuration for the webhook server pods.
    #
    # See the Kubernetes documentation for details:
    # https://kubernetes.io/docs/tasks/configure-pod-container/assign-pods-nodes/
    nodeSelector: {}
    # Tolerations configuration for the webhook server pods.
    #
    # See the Kubernetes documentation for details:
    # https://kubernetes.io/docs/concepts/configuration/taint-and-toleration/
    tolerations: []
    # Affinity rules for the webhook server pods.
    #
    # See the Kubernetes documentation for details:
    # https://kubernetes.io/docs/concepts/configuration/assign-pod-node/#affinity-and-anti-affinity
    affinity: {}
    # Annotations to add to the webhook server Deployment.
    deploymentAnnotations: {}
    # Annotations to add to the webhook server pods.
    podAnnotations: {}
  # Additional volume mounts to add to the insights controller pods.
  volumeMounts: []
  # Additional volumes to add to the insights controller pods.
  volumes: []
  # Resource requirements and limits for the insights controller.
  resources: {}
  # Annotations to add to the insights controller pods.
  podAnnotations: {}
  # Labels to add to the insights controller pods.
  podLabels: {}
  # Configuration for the insights controller Service.
  service:
    # Port that the insights controller Service listens on.
    port: 443
  # Configuration for the validating admission webhook.
  webhooks:
    # Annotations to add to the validating admission webhook.
    annotations: {}
    # Namespace selector for the validating admission webhook.
    namespaceSelector: {}
    # Path for the validating admission webhook.
    path: /validate
    caInjection:
  configurationMountPath:
  ConfigMapNameOverride:

# Configuration for the service account in the chart.
serviceAccount:
  # Whether to create the service account.
  create: true
  # Name of the service account to create.
  #
  # If not set, one will be generated automatically.
  name: ""
  # Annotations to add to the service account.
  #
  # For more information, see the Kubernetes documentation:
  # https://kubernetes.io/docs/concepts/overview/working-with-objects/annotations/
  annotations: {}

# Configuration for the RBAC resources in the chart (e.g., ClusterRole,
# ClusterRoleBinding, Role, RoleBinding, etc.).
rbac:
  # Whether to create the RBAC resources.
  create: true

# These labels are added to all resources in the chart.
#
# Deprecated. Please use defaults.labels instead.
commonMetaLabels: {}

# Configuration for the ConfigMap reloader component, which watches for changes in
# ConfigMaps and triggers a reload of the affected components.
configmapReload:
  # Configuration specific to the Prometheus ConfigMap reloader.
  prometheus:
    # Whether to enable the Prometheus ConfigMap reloader.
    enabled: true
    # Container image configuration for the Prometheus ConfigMap reloader.
    image:
      repository:
      tag:
      digest:
      pullPolicy:
    # Resource requirements and limits for the Prometheus ConfigMap reloader.
    #
    # For details, see the Kubernetes documentation on resource management:
    # https://kubernetes.io/docs/concepts/configuration/manage-resources-containers/
    resources: {}

# The aggregator provides an intermediary between the CloudZero Agent and the
# CloudZero API. It is composed of two applications, the collector and the
# shipper.
#
# The collector application provides an endpoint for the CloudZero Agent to
# write metrics to. It filters out any unwanted metrics as it receives them,
# aggregates the wanted metrics, and stores them in a compressed format on disk
# until they are ready to be uploaded to the CloudZero servers. Once the
# collector has aggregated sufficient metrics (or a given amount of time has
# elapsed) the data is sent to the shipper.
#
# The shipper will process the completed metrics files and push them to the
# remote server. It will also handle any requests from the server to re-send any
# missing or incomplete data, ensuring that there is no data loss in the event
# of any loss of communication with the CloudZero API, even when a
# misconfiguration (such as an incorrect API key) prevents it.
aggregator:
  # Configuration for logging behavior of the aggregator components.
  logging:
    # Logging level that will be posted to stdout.
    # Valid values are: 'debug', 'info', 'warn', 'error'
    level: info
    # Whether to persist logs to disk.
    capture: true
  # Top-level directory containing CloudZero data. There will be subdirectories
  # for configuration (the mounted ConfigMap) and the API key (typically a
  # mounted Secret), and data to be uploaded to CloudZero, specifically metrics.
  # This value is really only visible internally in the container, so you
  # shouldn't generally need to change it.
  #
  # Set `aggregator.database.purgeRules` to control the cleanup behavior of this
  # directory.
  mountRoot: /cloudzero
  # Whether to enable the profiling endpoint (/debug/pprof/). This should
  # generally be disabled in production.
  profiling: false
<<<<<<< HEAD
  # Wether to enable rolling a debug container inside the aggregator pod.
  # This should be disabled in production.
  debugContainer: false
=======
  # Frequency to close HTTP connections from clients, to help distribute the
  # load across the various collector replicas. 0=never, otherwise 1/N
  # probability.
  reconnectFrequency: 16
>>>>>>> 99662d7f
  # Container image configuration for the aggregator components.
  #
  # Deprecated. Please use components.aggregator.image instead.
  image:
    repository:
    tag:
    digest:
    pullPolicy:
  cloudzero:
    # Interval between attempts to ship metrics to the remote endpoint.
    #
    # This is formatted as a Go duration string; see
    # https://pkg.go.dev/time#ParseDuration for details.
    sendInterval: 10m
    # Max time the aggregator will spend attempting to ship metrics to the remote endpoint.
    #
    # This is formatted as a Go duration string; see
    # https://pkg.go.dev/time#ParseDuration for details.
    sendTimeout: 120s
    # Interval at which the aggregator will rotate its internal data structures.
    #
    # This is formatted as a Go duration string; see
    # https://pkg.go.dev/time#ParseDuration for details.
    rotateInterval: 30m
    # The number of http retry attempts to use before failing.
    # This is not a recommended option to change.
    httpMaxRetries: 10
    # The max wait time between http request retry attempts.
    # This is not a recommended option to change.
    httpMaxWait: 30s
  # Configuration for the aggregator's database and storage behavior.
  database:
    # Max number of records per file. Use this to adjust file sizes uploaded to
    # the server. The default value should generally be left unchanged.
    maxRecords: 1500000
    # Max interval to flush a cost metrics file. This is mostly useful for
    # smaller clusters with little activity.
    costMaxInterval: 10m
    # Max interval to flush an observability metrics file. This is mostly useful
    # for smaller clusters with little activity.
    observabilityMaxInterval: 30m
    # Compression level to use when compressing metrics files on-disk.
    #
    # Valid value range from 0-11, with higher values yielding improved
    # compression ratios at the expense of speed and memory usage.
    #
    # Read more about brotli compression here:
    # https://github.com/google/brotli/blob/master/c/tools/brotli.md#options
    compressionLevel: 8
    # The rules that the application will follow in respect to cleaning up old
    # files that have been uploaded to the CloudZero platform.
    #
    # Generally, the defaults will be okay for the majority of use cases. But,
    # the options are here for more advanced users to optimize disk usage. For
    # example, the default case is to keep uploaded files around for 90 days, as
    # this falls in line with most customer's data tolerance policies. But, if
    # deployed on a more active and/or larger cluster, this value can be lowered
    # to keep disk usage lower with the tradeoff of less data-retention.
    # Regardless of what you define here if there is disk pressure detected,
    # files will be deleted (oldest first) to free space.
    purgeRules:
      # How long to keep uploaded files. This option can be useful to optimize
      # the storage required by the collector/shipper architecture on your
      # nodes.
      #
      # Note that, regardless of this option, if disk pressure is detected,
      # files will be deleted (oldest first) to free space.
      #
      # `168h` is 7 days, and is a reasonable default for most clusters.
      #
      # `0s` is also a valid option and can signify that you do not want to keep
      # uploaded files at all. Though do note that this could possibly result in
      # data loss if there are transient upload failures during the lifecycle of
      # the application.
      metricsOlderThan: 168h
      # If set to true (default), then files older than `metricsOlderThan` will
      # not be deleted unless there is detected storage pressure. For example,
      # if there are files older than `metricsOlderThan` but only 30% of storage
      # space is used, the files will not be deleted.
      lazy: true
      # This controls the percentage of files the application will remove when
      # there is critical storage pressure. This is defined by >95% of storage
      # usage.
      percent: 20
    # Configuration for the emptyDir volume used by the aggregator.
    emptyDir:
      # Whether to enable the emptyDir volume for the aggregator.
      enabled: true
      # Size limit for the emptyDir volume. If not set, no limit is applied.
      sizeLimit: ""
  # Configuration for the collector component of the aggregator.
  collector:
    # Port that the collector listens on for incoming metrics.
    port: 8080
    # Resource requirements and limits for the collector component.
    #
    # For details, see the Kubernetes documentation on resource management:
    # https://kubernetes.io/docs/concepts/configuration/manage-resources-containers/
    resources:
      requests:
        memory: "64Mi"
        cpu: "100m"
      limits:
        memory: "1024Mi"
        cpu: "2000m"
  # Configuration for the shipper component of the aggregator.
  shipper:
    # Port that the shipper listens on for internal communication.
    port: 8081
    # Resource requirements and limits for the shipper component.
    #
    # For details, see the Kubernetes documentation on resource management:
    # https://kubernetes.io/docs/concepts/configuration/manage-resources-containers/
    resources:
      requests:
        memory: "64Mi"
        cpu: "100m"
      limits:
        memory: "1024Mi"
        cpu: "2000m"
  # Node selector configuration for the aggregator pods.
  #
  # See the Kubernetes documentation for details:
  # https://kubernetes.io/docs/tasks/configure-pod-container/assign-pods-nodes/
  nodeSelector: {}
  # Tolerations configuration for the aggregator pods.
  #
  # See the Kubernetes documentation for details:
  # https://kubernetes.io/docs/concepts/configuration/taint-and-toleration/
  tolerations: []
  # Affinity rules for the aggregator pods.
  #
  # See the Kubernetes documentation for details:
  # https://kubernetes.io/docs/concepts/configuration/assign-pod-node/#affinity-and-anti-affinity
  affinity: {}<|MERGE_RESOLUTION|>--- conflicted
+++ resolved
@@ -713,16 +713,13 @@
   # Whether to enable the profiling endpoint (/debug/pprof/). This should
   # generally be disabled in production.
   profiling: false
-<<<<<<< HEAD
   # Wether to enable rolling a debug container inside the aggregator pod.
   # This should be disabled in production.
   debugContainer: false
-=======
   # Frequency to close HTTP connections from clients, to help distribute the
   # load across the various collector replicas. 0=never, otherwise 1/N
   # probability.
   reconnectFrequency: 16
->>>>>>> 99662d7f
   # Container image configuration for the aggregator components.
   #
   # Deprecated. Please use components.aggregator.image instead.
