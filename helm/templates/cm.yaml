apiVersion: v1
kind: ConfigMap
metadata:
  labels:
    {{- include "cloudzero-agent.server.labels" . | nindent 4 }}
  name: {{ include "cloudzero-agent.configMapName" . }}
  namespace: {{ include "cloudzero-agent.namespace" . }}
  {{- with .Values.prometheusConfig.configMapAnnotations }}
  annotations:
  {{- toYaml . | nindent 4 }}
  {{- end }}
data:
  prometheus.yml: |-
  {{- if .Values.prometheusConfig.configOverride }}
  {{ .Values.prometheusConfig.configOverride | nindent 4 }}
  {{- else }}
    global:
      scrape_interval: {{ .Values.prometheusConfig.globalScrapeInterval }}
    scrape_configs:
      {{- if .Values.prometheusConfig.scrapeJobs.kubeStateMetrics.enabled }}
      - job_name: static-kube-state-metrics
        honor_timestamps: true
        track_timestamps_staleness: false
        scrape_interval: {{ .Values.prometheusConfig.scrapeJobs.kubeStateMetrics.scrapeInterval }}
        scrape_timeout: 10s
        scrape_protocols:
        - OpenMetricsText1.0.0
        - OpenMetricsText0.0.1
        - PrometheusText0.0.4
        metrics_path: /metrics
        scheme: http
        enable_compression: true
        follow_redirects: true
        enable_http2: true
        relabel_configs:
        - separator: ;
          regex: __meta_kubernetes_service_label_(.+)
          replacement: $1
          action: labelmap
        - source_labels: [__meta_kubernetes_namespace]
          separator: ;
          regex: (.*)
          target_label: namespace
          replacement: $1
          action: replace
        - source_labels: [__meta_kubernetes_service_name]
          separator: ;
          regex: (.*)
          target_label: service
          replacement: $1
          action: replace
        - source_labels: [__meta_kubernetes_pod_node_name]
          separator: ;
          regex: (.*)
          target_label: node
          replacement: $1
          action: replace
        metric_relabel_configs:
        - source_labels: [__name__]
          regex: "^({{ join "|" (include "cloudzero-agent.defaults" . | fromYaml).kubeMetrics }})$"
          action: keep
        - separator: ;
          regex: ^(board_asset_tag|container|created_by_kind|created_by_name|image|instance|name|namespace|node|node_kubernetes_io_instance_type|pod|product_name|provider_id|resource|unit|uid|_.*|label_.*|app.kubernetes.io/*|k8s.*)$
          replacement: $1
          action: labelkeep
        static_configs:
        - targets:
            - {{ include "cloudzero-agent.kubeStateMetrics.kubeStateMetricsSvcTargetName" . }}
      {{- end }}
      {{- if .Values.prometheusConfig.scrapeJobs.cadvisor.enabled }}
      - job_name: cloudzero-nodes-cadvisor # container_* metrics
        honor_timestamps: true
        track_timestamps_staleness: false
        scrape_interval: {{ .Values.prometheusConfig.scrapeJobs.cadvisor.scrapeInterval }}
        scrape_timeout: 10s
        scrape_protocols:
        - OpenMetricsText1.0.0
        - OpenMetricsText0.0.1
        - PrometheusText0.0.4
        metrics_path: /metrics
        scheme: https
        enable_compression: true
        authorization:
          type: Bearer
          credentials_file: /var/run/secrets/kubernetes.io/serviceaccount/token
        tls_config:
          ca_file: /var/run/secrets/kubernetes.io/serviceaccount/ca.crt
          insecure_skip_verify: true
        follow_redirects: true
        enable_http2: true
        relabel_configs:
        - separator: ;
          regex: __meta_kubernetes_node_label_(.+)
          replacement: $1
          action: labelmap
        - separator: ;
          regex: (.*)
          target_label: __address__
          replacement: kubernetes.default.svc:443
          action: replace
        - source_labels: [__meta_kubernetes_node_name]
          separator: ;
          regex: (.+)
          target_label: __metrics_path__
          replacement: /api/v1/nodes/$1/proxy/metrics/cadvisor
          action: replace
        - source_labels: [__meta_kubernetes_node_name]
          target_label: node
          action: replace
        metric_relabel_configs:
        - action: labelkeep
          regex: "^({{ include "cloudzero-agent.requiredMetricLabels" . }})$"
        - source_labels: [__name__]
          regex: "^({{ join "|" (include "cloudzero-agent.defaults" . | fromYaml).containerMetrics }})$"
          action: keep
        kubernetes_sd_configs:
        - role: node
          kubeconfig_file: ""
          follow_redirects: true
          enable_http2: true
      {{- end }}
      {{- if .Values.insightsController.enabled }}
      - job_name: cloudzero-insights-controller-job
        metrics_path: /metrics
        scheme: https
        enable_compression: true
        tls_config:
          insecure_skip_verify: true
        follow_redirects: true
        enable_http2: true
        kubernetes_sd_configs:
          - role: endpoints
            kubeconfig_file: ""
            follow_redirects: true
            enable_http2: true
        relabel_configs:
          - source_labels: [__meta_kubernetes_endpoints_name]
            action: keep
            regex: {{ include "cloudzero-agent.insightsController.server.webhookFullname" . }}-svc
        metric_relabel_configs:
          - source_labels: [__name__]
            regex: "^({{ join "|" (include "cloudzero-agent.defaults" . | fromYaml).insightsMetrics }})$"
            action: keep
      {{- end }}
      {{- if and .Values.aggregator.enabled  .Values.prometheusConfig.scrapeJobs.aggregator.enabled }}
      - job_name: cloudzero-aggregator-job
        scrape_interval: {{ .Values.prometheusConfig.scrapeJobs.prometheus.scrapeInterval }}
        static_configs:
          - targets:
            - {{ include "cloudzero-agent.aggregator.name" . }}.{{ .Release.Namespace }}.svc.cluster.local
        metrics_path: /metrics
        metric_relabel_configs:
          - source_labels: [__name__]
            regex: "{{ include "cloudzero-agent.generateMetricNameFilterRegex" .Values }}"
            action: keep
      {{- end }}
      {{- if .Values.prometheusConfig.scrapeJobs.prometheus.enabled }}
      - job_name: static-prometheus
        scrape_interval: {{ .Values.prometheusConfig.scrapeJobs.prometheus.scrapeInterval }}
        static_configs:
          - targets:
              - localhost:9090
        metrics_path: /metrics
        metric_relabel_configs:
          - source_labels: [__name__]
            regex: "^({{ join "|" (include "cloudzero-agent.defaults" . | fromYaml).prometheusMetrics }})$"
            action: keep
      {{- end }}
      {{- if .Values.prometheusConfig.scrapeJobs.additionalScrapeJobs -}}
      {{ toYaml .Values.prometheusConfig.scrapeJobs.additionalScrapeJobs | toString | nindent 6 }}
      {{- end}}
  {{- end}}
    remote_write:
      - url: {{ include "cloudzero-agent.metricsDestination" . }}
        authorization:
          credentials_file: {{ include "cloudzero-agent.secretFileFullPath" . }}
        write_relabel_configs:
          - source_labels: [__name__]
            regex: "^({{ include "cloudzero-agent.combineMetrics" . }})$"
            action: keep
        metadata_config:
          send: false

{{- if .Values.insightsController.enabled }}
{{- with .Values.insightsController }}
{{- if not (and .labels.enabled .labels.patterns) }}
{{- $msg := "\n\nThe required field(s) 'insightsController.labels.enabled' and/or 'insightsController.labels.patterns' is not set! See the README.md for more information." }}
{{- $enabledMsg:=""}}
{{- $patternMsg:=""}}
{{- if not .labels.enabled  }}
{{- $enabledMsg = "Ensure that 'insightsController.labels.enabled' is a boolean (true or false). Set 'true' to enable exporting labels."}}
{{- end }}
{{- if not .labels.patterns }}
{{- $patternMsg = "The required field 'labels.patterns' is not set or set incorrectly. It must be an array of regular expressions that match label keys to be exported."}}
{{- end }}
{{- fail (printf "\n %s \n %s \n %s" $msg $enabledMsg $patternMsg) }}
{{- end }}
{{- end }}
---
apiVersion: v1
kind: ConfigMap
metadata:
  labels:
    {{- include "cloudzero-agent.server.labels" . | nindent 4 }}
  name: {{ include "cloudzero-agent.webhookConfigMapName" . }}
  namespace: {{ include "cloudzero-agent.namespace" . }}
  {{- with .Values.prometheusConfig.configMapAnnotations }}
  annotations:
  {{- toYaml . | nindent 4 }}
  {{- end }}
data:
  server-config.yaml: |-
{{- include "cloudzero-agent.insightsController.configuration" . | nindent 4 -}}
{{- end }}
---
apiVersion: v1
kind: ConfigMap
metadata:
  name: {{ include "cloudzero-agent.aggregator.name" . }}
  namespace: {{ .Release.Namespace }}
data:
  config.yml: |-
<<<<<<< HEAD
    cloud_account_id: "{{ .Values.cloudAccountId }}"
    region: "{{ .Values.region }}"
    cluster_name: "{{ .Values.clusterName }}"

    metrics:
      {{- include "cloudzero-agent.generateMetricFilters" (dict "name" "cost" "filters" .Values.metricFilters.cost.name) | nindent 6 }}
      {{- include "cloudzero-agent.generateMetricFilters" (dict "name" "cost_labels" "filters" .Values.metricFilters.cost.labels) | nindent 6 }}
      {{- include "cloudzero-agent.generateMetricFilters" (dict "name" "observability" "filters" .Values.metricFilters.observability.name) | nindent 6 }}
      {{- include "cloudzero-agent.generateMetricFilters" (dict "name" "observability_labels" "filters" .Values.metricFilters.observability.labels) | nindent 6 }}

    server:
      mode: http
      port: {{ .Values.aggregator.collector.port }}
      profiling: {{ .Values.aggregator.profiling }}

    logging:
      level: "{{ .Values.aggregator.logging.level }}"

    database:
      storage_path: {{ .Values.aggregator.mountRoot }}/data
      max_records: {{ .Values.aggregator.database.maxRecords }}
      max_interval: {{ .Values.aggregator.database.maxInterval }}
      compression_level: {{ .Values.aggregator.database.compressionLevel }}
      purge_rules:
        metrics_older_than: {{ .Values.aggregator.database.purgeRules.metricsOlderThan }}
        lazy: {{ .Values.aggregator.database.purgeRules.lazy }}
        percent: {{ .Values.aggregator.database.purgeRules.percent }}
      {{- if .Values.aggregator.database.emptyDir.enabled }}
      available_storage: {{ .Values.aggregator.database.emptyDir.sizeLimit }}
      {{- end }}

    cloudzero:
      api_key_path: {{ include "cloudzero-agent.secretFileFullPath" . }}
      send_interval: {{ .Values.aggregator.cloudzero.sendInterval }}
      send_timeout: {{ .Values.aggregator.cloudzero.sendTimeout }}
      rotate_interval: {{ .Values.aggregator.cloudzero.rotateInterval }}
      host: {{ .Values.host }}
=======
{{- include "cloudzero-agent.aggregator.configuration" . | nindent 4 -}}
>>>>>>> 8dde2f34
<|MERGE_RESOLUTION|>--- conflicted
+++ resolved
@@ -220,44 +220,4 @@
   namespace: {{ .Release.Namespace }}
 data:
   config.yml: |-
-<<<<<<< HEAD
-    cloud_account_id: "{{ .Values.cloudAccountId }}"
-    region: "{{ .Values.region }}"
-    cluster_name: "{{ .Values.clusterName }}"
-
-    metrics:
-      {{- include "cloudzero-agent.generateMetricFilters" (dict "name" "cost" "filters" .Values.metricFilters.cost.name) | nindent 6 }}
-      {{- include "cloudzero-agent.generateMetricFilters" (dict "name" "cost_labels" "filters" .Values.metricFilters.cost.labels) | nindent 6 }}
-      {{- include "cloudzero-agent.generateMetricFilters" (dict "name" "observability" "filters" .Values.metricFilters.observability.name) | nindent 6 }}
-      {{- include "cloudzero-agent.generateMetricFilters" (dict "name" "observability_labels" "filters" .Values.metricFilters.observability.labels) | nindent 6 }}
-
-    server:
-      mode: http
-      port: {{ .Values.aggregator.collector.port }}
-      profiling: {{ .Values.aggregator.profiling }}
-
-    logging:
-      level: "{{ .Values.aggregator.logging.level }}"
-
-    database:
-      storage_path: {{ .Values.aggregator.mountRoot }}/data
-      max_records: {{ .Values.aggregator.database.maxRecords }}
-      max_interval: {{ .Values.aggregator.database.maxInterval }}
-      compression_level: {{ .Values.aggregator.database.compressionLevel }}
-      purge_rules:
-        metrics_older_than: {{ .Values.aggregator.database.purgeRules.metricsOlderThan }}
-        lazy: {{ .Values.aggregator.database.purgeRules.lazy }}
-        percent: {{ .Values.aggregator.database.purgeRules.percent }}
-      {{- if .Values.aggregator.database.emptyDir.enabled }}
-      available_storage: {{ .Values.aggregator.database.emptyDir.sizeLimit }}
-      {{- end }}
-
-    cloudzero:
-      api_key_path: {{ include "cloudzero-agent.secretFileFullPath" . }}
-      send_interval: {{ .Values.aggregator.cloudzero.sendInterval }}
-      send_timeout: {{ .Values.aggregator.cloudzero.sendTimeout }}
-      rotate_interval: {{ .Values.aggregator.cloudzero.rotateInterval }}
-      host: {{ .Values.host }}
-=======
-{{- include "cloudzero-agent.aggregator.configuration" . | nindent 4 -}}
->>>>>>> 8dde2f34
+{{- include "cloudzero-agent.aggregator.configuration" . | nindent 4 -}}