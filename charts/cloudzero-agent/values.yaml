# -- CloudZero host to send metrics to.
host: api.cloudzero.com
# -- Account ID of the account the cluster is running in.
cloudAccountId: null
# -- Name of the clusters.
clusterName: null
# -- CloudZero API key. Required if useExistingSecret is false.
apiKey: null
# -- If set, the agent will use the API key in this Secret to authenticate with CloudZero.
existingSecretName: null

# -- The following lists of metrics are required for CloudZero to function.
# -- Modifications made to these lists may cause issues with the processing of cluster data
kubeMetrics:
  - kube_node_info
  - kube_node_status_capacity
  - kube_pod_container_resource_limits
  - kube_pod_container_resource_requests
  - kube_pod_labels
  - kube_pod_info
  - node_cpu_seconds_total
  - node_dmi_info
containerMetrics:
  - container_cpu_usage_seconds_total
  - container_memory_working_set_bytes
  - container_network_receive_bytes_total
  - container_network_transmit_bytes_total

prometheusConfig:
  configMapNameOverride: ''
  configMapAnnotations: {}
  configOverride: ''

kube-state-metrics:
  enabled: false
prometheus-node-exporter:
  enabled: false

# -- Annotations to be added to the Secret, if the chart is configured to create one
secretAnnotations: {}
<<<<<<< HEAD

imagePullSecrets: []
=======
imagePullSecrets: []

# environment validator image allows for CI to use a different image in testing
validator:
  name: env-validator
  image:
    repository: ghcr.io/cloudzero/cloudzero-charts/cloudzero-agent-validator
    tag: latest
    digest:
    pullPolicy: Always

>>>>>>> e05c1a7f
server:
  name: server
  image:
    repository: quay.io/prometheus/prometheus
    # if not set appVersion field from Chart.yaml is used
    tag: ""
    # When digest is set to a non-empty value, images will be pulled by digest (regardless of tag value).
    digest: ""
    pullPolicy: IfNotPresent
  nodeSelector: {}
  resources:
    requests:
      memory: 512Mi
      cpu: 250m
    limits:
      memory: 1024Mi
  deploymentAnnotations: {}
  podAnnotations: {}
  configMapOverrideName: configuration
  args:
  - --config.file=/etc/config/prometheus/configmaps/prometheus.yml
  - --web.enable-lifecycle
  - --web.console.libraries=/etc/prometheus/console_libraries
  - --web.console.templates=/etc/prometheus/consoles
  - --enable-feature=agent
  persistentVolume:
    existingClaim: ""
    enabled: false
    mountPath: /data
    subPath: ""
    storageClass: ""
    size: 8Gi
    accessModes:
    - ReadWriteOnce
  # --Limit the size to 8Gi to lower impact on the cluster, and to provide a reasonable backup for the WAL
  emptyDir:
    sizeLimit: 8Gi

serviceAccounts:
  server:
    create: true
    name: ""
    annotations: {}

rbac:
  create: true

commonMetaLabels: {}

configmapReload:
  reloadUrl: ""
  env: []
  prometheus:
    enabled: true
    image:
      repository: quay.io/prometheus-operator/prometheus-config-reloader
      tag: v0.70.0
      digest: ""
      pullPolicy: IfNotPresent

    containerSecurityContext: {}
    resources: {}<|MERGE_RESOLUTION|>--- conflicted
+++ resolved
@@ -38,10 +38,6 @@
 
 # -- Annotations to be added to the Secret, if the chart is configured to create one
 secretAnnotations: {}
-<<<<<<< HEAD
-
-imagePullSecrets: []
-=======
 imagePullSecrets: []
 
 # environment validator image allows for CI to use a different image in testing
@@ -53,7 +49,6 @@
     digest:
     pullPolicy: Always
 
->>>>>>> e05c1a7f
 server:
   name: server
   image:
