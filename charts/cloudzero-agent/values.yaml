--- conflicted
+++ resolved
@@ -548,11 +548,7 @@
     # imagePullSecrets: []
     image:
       repository: ghcr.io/cloudzero/cloudzero-insights-controller/cloudzero-insights-controller
-<<<<<<< HEAD
-      tag: 0.1.2
-=======
       tag: 0.2.0
->>>>>>> 60309b45
       pullPolicy: Always
     port: 8443
     read_timeout: 10s
